/*
 * Licensed to the Apache Software Foundation (ASF) under one
 * or more contributor license agreements.  See the NOTICE file
 * distributed with this work for additional information
 * regarding copyright ownership.  The ASF licenses this file
 * to you under the Apache License, Version 2.0 (the
 * "License"); you may not use this file except in compliance
 * with the License.  You may obtain a copy of the License at
 *
 * http://www.apache.org/licenses/LICENSE-2.0
 *
 * Unless required by applicable law or agreed to in writing, software
 * distributed under the License is distributed on an "AS IS" BASIS,
 * WITHOUT WARRANTIES OR CONDITIONS OF ANY KIND, either express or implied.
 * See the License for the specific language governing permissions and
 * limitations under the License.
 */

package org.apache.flink.table.store.hive;

import org.apache.flink.core.fs.Path;
import org.apache.flink.table.store.file.catalog.AbstractCatalog;
import org.apache.flink.table.store.file.catalog.CatalogLock;
import org.apache.flink.table.store.file.catalog.Identifier;
import org.apache.flink.table.store.file.operation.Lock;
import org.apache.flink.table.store.file.schema.SchemaChange;
import org.apache.flink.table.store.file.schema.SchemaManager;
import org.apache.flink.table.store.file.schema.TableSchema;
import org.apache.flink.table.store.file.schema.UpdateSchema;
import org.apache.flink.table.store.table.TableType;
import org.apache.flink.table.store.types.DataField;
import org.apache.flink.util.StringUtils;

import org.apache.hadoop.conf.Configuration;
import org.apache.hadoop.hive.conf.HiveConf;
import org.apache.hadoop.hive.metastore.HiveMetaStoreClient;
import org.apache.hadoop.hive.metastore.IMetaStoreClient;
import org.apache.hadoop.hive.metastore.RetryingMetaStoreClient;
import org.apache.hadoop.hive.metastore.api.AlreadyExistsException;
import org.apache.hadoop.hive.metastore.api.Database;
import org.apache.hadoop.hive.metastore.api.FieldSchema;
import org.apache.hadoop.hive.metastore.api.MetaException;
import org.apache.hadoop.hive.metastore.api.NoSuchObjectException;
import org.apache.hadoop.hive.metastore.api.SerDeInfo;
import org.apache.hadoop.hive.metastore.api.StorageDescriptor;
import org.apache.hadoop.hive.metastore.api.Table;
import org.apache.hadoop.hive.metastore.api.UnknownDBException;
import org.apache.hadoop.hive.metastore.api.hive_metastoreConstants;
import org.apache.thrift.TException;

import java.util.Collections;
import java.util.HashMap;
import java.util.List;
import java.util.Optional;
import java.util.concurrent.ConcurrentHashMap;
import java.util.stream.Collectors;

import static org.apache.flink.table.store.CatalogOptions.LOCK_ENABLED;
import static org.apache.flink.table.store.CatalogOptions.TABLE_TYPE;
import static org.apache.flink.table.store.hive.HiveCatalogLock.acquireTimeout;
import static org.apache.flink.table.store.hive.HiveCatalogLock.checkMaxSleep;
import static org.apache.flink.util.Preconditions.checkState;

/** A catalog implementation for Hive. */
public class HiveCatalog extends AbstractCatalog {

    // we don't include flink-table-store-hive-connector as dependencies because it depends on
    // hive-exec
    private static final String INPUT_FORMAT_CLASS_NAME =
            "org.apache.flink.table.store.mapred.TableStoreInputFormat";
    private static final String OUTPUT_FORMAT_CLASS_NAME =
            "org.apache.flink.table.store.mapred.TableStoreOutputFormat";
    private static final String SERDE_CLASS_NAME =
            "org.apache.flink.table.store.hive.TableStoreSerDe";
    private static final String STORAGE_HANDLER_CLASS_NAME =
            "org.apache.flink.table.store.hive.TableStoreHiveStorageHandler";

    private final HiveConf hiveConf;
    private final String clientClassName;
    private final IMetaStoreClient client;

    public HiveCatalog(Configuration hadoopConfig, String clientClassName) {
        this.hiveConf = new HiveConf(hadoopConfig, HiveConf.class);
        this.clientClassName = clientClassName;
        this.client = createClient(hiveConf, clientClassName);
    }

    @Override
    public Path getTableLocation(ObjectPath tablePath) {
        try {
            Table table = client.getTable(tablePath.getDatabaseName(), tablePath.getObjectName());
            return new Path(table.getSd().getLocation());
        } catch (TException e) {
            throw new RuntimeException("Failed to get table location", e);
        }
    }

    @Override
    public Optional<CatalogLock.Factory> lockFactory() {
        return lockEnabled()
                ? Optional.of(HiveCatalogLock.createFactory(hiveConf, clientClassName))
                : Optional.empty();
    }

    private boolean lockEnabled() {
        return Boolean.parseBoolean(
                hiveConf.get(LOCK_ENABLED.key(), LOCK_ENABLED.defaultValue().toString()));
    }

    @Override
    public List<String> listDatabases() {
        try {
            return client.getAllDatabases();
        } catch (TException e) {
            throw new RuntimeException("Failed to list all databases", e);
        }
    }

    @Override
    public boolean databaseExists(String databaseName) {
        try {
            client.getDatabase(databaseName);
            return true;
        } catch (NoSuchObjectException e) {
            return false;
        } catch (TException e) {
            throw new RuntimeException(
                    "Failed to determine if database " + databaseName + " exists", e);
        }
    }

    @Override
    public void createDatabase(String name, boolean ignoreIfExists)
            throws DatabaseAlreadyExistException {
        try {
            client.createDatabase(convertToDatabase(name));
        } catch (AlreadyExistsException e) {
            if (!ignoreIfExists) {
                throw new DatabaseAlreadyExistException(name, e);
            }
        } catch (TException e) {
            throw new RuntimeException("Failed to create database " + name, e);
        }
    }

    @Override
    public void dropDatabase(String name, boolean ignoreIfNotExists, boolean cascade)
            throws DatabaseNotExistException, DatabaseNotEmptyException {
        try {
            if (!cascade && client.getAllTables(name).size() > 0) {
                throw new DatabaseNotEmptyException(name);
            }
            client.dropDatabase(name, true, false, true);
        } catch (NoSuchObjectException | UnknownDBException e) {
            if (!ignoreIfNotExists) {
                throw new DatabaseNotExistException(name, e);
            }
        } catch (TException e) {
            throw new RuntimeException("Failed to drop database " + name, e);
        }
    }

    @Override
    public List<String> listTables(String databaseName) throws DatabaseNotExistException {
        try {
            return client.getAllTables(databaseName).stream()
                    .filter(
                            tableName ->
                                    tableStoreTableExists(
                                            new Identifier(databaseName, tableName), false))
                    .collect(Collectors.toList());
        } catch (UnknownDBException e) {
            throw new DatabaseNotExistException(databaseName, e);
        } catch (TException e) {
            throw new RuntimeException("Failed to list all tables in database " + databaseName, e);
        }
    }

    @Override
    public TableSchema getTableSchema(Identifier identifier) throws TableNotExistException {
        if (!tableStoreTableExists(identifier)) {
            throw new TableNotExistException(identifier);
        }
        Path tableLocation = getTableLocation(identifier);
        return new SchemaManager(tableLocation)
                .latest()
                .orElseThrow(
                        () -> new RuntimeException("There is no table stored in " + tableLocation));
    }

    @Override
    public boolean tableExists(Identifier identifier) {
        return tableStoreTableExists(identifier);
    }

    @Override
    public void dropTable(Identifier identifier, boolean ignoreIfNotExists)
            throws TableNotExistException {
        if (!tableStoreTableExists(identifier)) {
            if (ignoreIfNotExists) {
                return;
            } else {
                throw new TableNotExistException(identifier);
            }
        }

        try {
            client.dropTable(
                    identifier.getDatabaseName(), identifier.getObjectName(), true, false, true);
        } catch (TException e) {
            throw new RuntimeException("Failed to drop table " + identifier.getFullName(), e);
        }
    }

    @Override
    public void createTable(
            Identifier identifier, UpdateSchema updateSchema, boolean ignoreIfExists)
            throws TableAlreadyExistException, DatabaseNotExistException {
        String databaseName = identifier.getDatabaseName();
        if (!databaseExists(databaseName)) {
            throw new DatabaseNotExistException(databaseName);
        }
        if (tableExists(identifier)) {
            if (ignoreIfExists) {
                return;
            } else {
                throw new TableAlreadyExistException(identifier);
            }
        }

        checkFieldNamesUpperCase(updateSchema.rowType().getFieldNames());
        // first commit changes to underlying files
        // if changes on Hive fails there is no harm to perform the same changes to files again
        TableSchema schema;
        try {
<<<<<<< HEAD
            schema =
                    new SchemaManager(super.getTableLocation(tablePath))
                            .withLock(lock(tablePath))
                            .commitNewVersion(updateSchema);
=======
            schema = schemaManager(identifier).commitNewVersion(updateSchema);
>>>>>>> f503591b
        } catch (Exception e) {
            throw new RuntimeException(
                    "Failed to commit changes of table "
                            + identifier.getFullName()
                            + " to underlying files",
                    e);
        }
        Table table = newHmsTable(identifier);
        updateHmsTable(table, identifier, schema);
        try {
            client.createTable(table);
        } catch (TException e) {
            throw new RuntimeException("Failed to create table " + identifier.getFullName(), e);
        }
    }

    @Override
    public void alterTable(
            Identifier identifier, List<SchemaChange> changes, boolean ignoreIfNotExists)
            throws TableNotExistException {
        if (!tableStoreTableExists(identifier)) {
            if (ignoreIfNotExists) {
                return;
            } else {
                throw new TableNotExistException(identifier);
            }
        }

        try {
            // first commit changes to underlying files
            TableSchema schema = schemaManager(identifier).commitChanges(changes);

            // sync to hive hms
            Table table = client.getTable(identifier.getDatabaseName(), identifier.getObjectName());
            updateHmsTable(table, identifier, schema);
            client.alter_table(identifier.getDatabaseName(), identifier.getObjectName(), table);
        } catch (Exception e) {
            throw new RuntimeException(e);
        }
    }

    @Override
    public void close() {
        client.close();
    }

    @Override
    protected String warehouse() {
        return hiveConf.get(HiveConf.ConfVars.METASTOREWAREHOUSE.varname);
    }

    private void checkIdentifierUpperCase(Identifier identifier) {
        checkState(
                identifier.getDatabaseName().equals(identifier.getDatabaseName().toLowerCase()),
                String.format(
                        "Database name[%s] cannot contain upper case",
                        identifier.getDatabaseName()));
        checkState(
                identifier.getObjectName().equals(identifier.getObjectName().toLowerCase()),
                String.format(
                        "Table name[%s] cannot contain upper case", identifier.getObjectName()));
    }

    private void checkFieldNamesUpperCase(List<String> fieldNames) {
        List<String> illegalFieldNames =
                fieldNames.stream()
                        .filter(f -> !f.equals(f.toLowerCase()))
                        .collect(Collectors.toList());
        checkState(
                illegalFieldNames.isEmpty(),
                String.format("Field names %s cannot contain upper case", illegalFieldNames));
    }

    private Database convertToDatabase(String name) {
        Database database = new Database();
        database.setName(name);
        database.setLocationUri(databasePath(name).toString());
        return database;
    }

    private Table newHmsTable(Identifier identifier) {
        long currentTimeMillis = System.currentTimeMillis();
        final TableType tableType = hiveConf.getEnum(TABLE_TYPE.key(), TableType.MANAGED);
        Table table =
                new Table(
                        identifier.getObjectName(),
                        identifier.getDatabaseName(),
                        // current linux user
                        System.getProperty("user.name"),
                        (int) (currentTimeMillis / 1000),
                        (int) (currentTimeMillis / 1000),
                        Integer.MAX_VALUE,
                        null,
                        Collections.emptyList(),
                        new HashMap<>(),
                        null,
                        null,
                        tableType.toString());
        table.getParameters()
                .put(hive_metastoreConstants.META_TABLE_STORAGE, STORAGE_HANDLER_CLASS_NAME);
        if (TableType.EXTERNAL.equals(tableType)) {
            table.getParameters().put("EXTERNAL", "TRUE");
        }
        return table;
    }

    private void updateHmsTable(Table table, Identifier identifier, TableSchema schema) {
        StorageDescriptor sd = convertToStorageDescriptor(identifier, schema);
        table.setSd(sd);
    }

    private StorageDescriptor convertToStorageDescriptor(
            Identifier identifier, TableSchema schema) {
        StorageDescriptor sd = new StorageDescriptor();

        sd.setCols(
                schema.fields().stream()
                        .map(this::convertToFieldSchema)
                        .collect(Collectors.toList()));
<<<<<<< HEAD
        sd.setLocation(super.getTableLocation(tablePath).toString());
=======
        sd.setLocation(getTableLocation(identifier).toString());
>>>>>>> f503591b

        sd.setInputFormat(INPUT_FORMAT_CLASS_NAME);
        sd.setOutputFormat(OUTPUT_FORMAT_CLASS_NAME);

        SerDeInfo serDeInfo = new SerDeInfo();
        serDeInfo.setParameters(new HashMap<>());
        serDeInfo.setSerializationLib(SERDE_CLASS_NAME);
        sd.setSerdeInfo(serDeInfo);

        return sd;
    }

    private FieldSchema convertToFieldSchema(DataField dataField) {
        return new FieldSchema(
                dataField.name(),
                HiveTypeUtils.logicalTypeToTypeInfo(dataField.type()).getTypeName(),
                dataField.description());
    }

    private boolean tableStoreTableExists(Identifier identifier) {
        return tableStoreTableExists(identifier, true);
    }

    private boolean tableStoreTableExists(Identifier identifier, boolean throwException) {
        Table table;
        try {
            table = client.getTable(identifier.getDatabaseName(), identifier.getObjectName());
        } catch (NoSuchObjectException e) {
            return false;
        } catch (TException e) {
            throw new RuntimeException(
                    "Cannot determine if table "
                            + identifier.getFullName()
                            + " is a table store table.",
                    e);
        }

        if (!INPUT_FORMAT_CLASS_NAME.equals(table.getSd().getInputFormat())
                || !OUTPUT_FORMAT_CLASS_NAME.equals(table.getSd().getOutputFormat())) {
            if (throwException) {
                throw new IllegalArgumentException(
                        "Table "
                                + identifier.getFullName()
                                + " is not a table store table. It's input format is "
                                + table.getSd().getInputFormat()
                                + " and its output format is "
                                + table.getSd().getOutputFormat());
            } else {
                return false;
            }
        }
        return true;
    }

    private SchemaManager schemaManager(Identifier identifier) {
        checkIdentifierUpperCase(identifier);
        return new SchemaManager(getTableLocation(identifier)).withLock(lock(identifier));
    }

    private Lock lock(Identifier identifier) {
        if (!lockEnabled()) {
            return new Lock.EmptyLock();
        }

        HiveCatalogLock lock =
                new HiveCatalogLock(client, checkMaxSleep(hiveConf), acquireTimeout(hiveConf));
        return Lock.fromCatalog(lock, identifier);
    }

    static IMetaStoreClient createClient(HiveConf hiveConf, String clientClassName) {
        IMetaStoreClient client;
        try {
            client =
                    RetryingMetaStoreClient.getProxy(
                            hiveConf,
                            tbl -> null,
                            new ConcurrentHashMap<>(),
                            clientClassName,
                            true);
        } catch (MetaException e) {
            throw new RuntimeException(e);
        }
        return StringUtils.isNullOrWhitespaceOnly(
                        hiveConf.get(HiveConf.ConfVars.METASTOREURIS.varname))
                ? client
                : HiveMetaStoreClient.newSynchronizedClient(client);
    }
}<|MERGE_RESOLUTION|>--- conflicted
+++ resolved
@@ -233,14 +233,7 @@
         // if changes on Hive fails there is no harm to perform the same changes to files again
         TableSchema schema;
         try {
-<<<<<<< HEAD
-            schema =
-                    new SchemaManager(super.getTableLocation(tablePath))
-                            .withLock(lock(tablePath))
-                            .commitNewVersion(updateSchema);
-=======
             schema = schemaManager(identifier).commitNewVersion(updateSchema);
->>>>>>> f503591b
         } catch (Exception e) {
             throw new RuntimeException(
                     "Failed to commit changes of table "
@@ -360,11 +353,7 @@
                 schema.fields().stream()
                         .map(this::convertToFieldSchema)
                         .collect(Collectors.toList()));
-<<<<<<< HEAD
-        sd.setLocation(super.getTableLocation(tablePath).toString());
-=======
         sd.setLocation(getTableLocation(identifier).toString());
->>>>>>> f503591b
 
         sd.setInputFormat(INPUT_FORMAT_CLASS_NAME);
         sd.setOutputFormat(OUTPUT_FORMAT_CLASS_NAME);
