--- conflicted
+++ resolved
@@ -392,11 +392,8 @@
                 schema.fields().stream()
                         .map(this::convertToFieldSchema)
                         .collect(Collectors.toList()));
-<<<<<<< HEAD
+        sd.setLocation(getDataTableLocation(identifier).toString());
         sd.setLocation(super.getTableLocation(identifier).toString());
-=======
-        sd.setLocation(getDataTableLocation(identifier).toString());
->>>>>>> 13270ee1
 
         sd.setInputFormat(INPUT_FORMAT_CLASS_NAME);
         sd.setOutputFormat(OUTPUT_FORMAT_CLASS_NAME);
@@ -457,11 +454,9 @@
 
     private SchemaManager schemaManager(Identifier identifier) {
         checkIdentifierUpperCase(identifier);
-<<<<<<< HEAD
+        return new SchemaManager(fileIO, getDataTableLocation(identifier))
+                .withLock(lock(identifier));
         return new SchemaManager(fileIO, super.getTableLocation(identifier))
-=======
-        return new SchemaManager(fileIO, getDataTableLocation(identifier))
->>>>>>> 13270ee1
                 .withLock(lock(identifier));
     }
 
