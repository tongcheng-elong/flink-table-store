/*
 * Licensed to the Apache Software Foundation (ASF) under one
 * or more contributor license agreements.  See the NOTICE file
 * distributed with this work for additional information
 * regarding copyright ownership.  The ASF licenses this file
 * to you under the Apache License, Version 2.0 (the
 * "License"); you may not use this file except in compliance
 * with the License.  You may obtain a copy of the License at
 *
 * http://www.apache.org/licenses/LICENSE-2.0
 *
 * Unless required by applicable law or agreed to in writing, software
 * distributed under the License is distributed on an "AS IS" BASIS,
 * WITHOUT WARRANTIES OR CONDITIONS OF ANY KIND, either express or implied.
 * See the License for the specific language governing permissions and
 * limitations under the License.
 */

package org.apache.flink.table.store.hive;

import org.apache.flink.table.store.file.catalog.AbstractCatalog;
import org.apache.flink.table.store.file.catalog.CatalogLock;
import org.apache.flink.table.store.file.catalog.Identifier;
import org.apache.flink.table.store.file.operation.Lock;
import org.apache.flink.table.store.file.schema.SchemaChange;
import org.apache.flink.table.store.file.schema.SchemaManager;
import org.apache.flink.table.store.file.schema.TableSchema;
import org.apache.flink.table.store.file.schema.UpdateSchema;
import org.apache.flink.table.store.fs.FileIO;
import org.apache.flink.table.store.fs.Path;
import org.apache.flink.table.store.table.TableType;
import org.apache.flink.table.store.types.DataField;
import org.apache.flink.util.StringUtils;

import org.apache.hadoop.conf.Configuration;
import org.apache.hadoop.hive.conf.HiveConf;
import org.apache.hadoop.hive.metastore.HiveMetaStoreClient;
import org.apache.hadoop.hive.metastore.IMetaStoreClient;
import org.apache.hadoop.hive.metastore.RetryingMetaStoreClient;
import org.apache.hadoop.hive.metastore.api.AlreadyExistsException;
import org.apache.hadoop.hive.metastore.api.Database;
import org.apache.hadoop.hive.metastore.api.FieldSchema;
import org.apache.hadoop.hive.metastore.api.MetaException;
import org.apache.hadoop.hive.metastore.api.NoSuchObjectException;
import org.apache.hadoop.hive.metastore.api.SerDeInfo;
import org.apache.hadoop.hive.metastore.api.StorageDescriptor;
import org.apache.hadoop.hive.metastore.api.Table;
import org.apache.hadoop.hive.metastore.api.UnknownDBException;
import org.apache.hadoop.hive.metastore.api.hive_metastoreConstants;
import org.apache.thrift.TException;

import java.util.Collections;
import java.util.HashMap;
import java.util.List;
import java.util.Optional;
import java.util.concurrent.ConcurrentHashMap;
import java.util.stream.Collectors;

import static org.apache.flink.table.store.hive.HiveCatalogLock.acquireTimeout;
import static org.apache.flink.table.store.hive.HiveCatalogLock.checkMaxSleep;
import static org.apache.flink.table.store.options.CatalogOptions.LOCK_ENABLED;
import static org.apache.flink.table.store.options.CatalogOptions.TABLE_TYPE;
import static org.apache.flink.table.store.utils.Preconditions.checkState;

/** A catalog implementation for Hive. */
public class HiveCatalog extends AbstractCatalog {

    // we don't include flink-table-store-hive-connector as dependencies because it depends on
    // hive-exec
    private static final String INPUT_FORMAT_CLASS_NAME =
            "org.apache.flink.table.store.mapred.TableStoreInputFormat";
    private static final String OUTPUT_FORMAT_CLASS_NAME =
            "org.apache.flink.table.store.mapred.TableStoreOutputFormat";
    private static final String SERDE_CLASS_NAME =
            "org.apache.flink.table.store.hive.TableStoreSerDe";
    private static final String STORAGE_HANDLER_CLASS_NAME =
            "org.apache.flink.table.store.hive.TableStoreHiveStorageHandler";

    private final HiveConf hiveConf;
    private final String clientClassName;
    private final IMetaStoreClient client;

    public HiveCatalog(FileIO fileIO, Configuration hadoopConfig, String clientClassName) {
        super(fileIO);
        this.hiveConf = new HiveConf(hadoopConfig, HiveConf.class);
        this.clientClassName = clientClassName;
        this.client = createClient(hiveConf, clientClassName);
    }

    @Override
    public Path getTableLocation(Identifier identifier) {
        try {
            Table table = client.getTable(identifier.getDatabaseName(), identifier.getObjectName());
            return new Path(table.getSd().getLocation());
        } catch (TException e) {
            throw new RuntimeException("Failed to get table location", e);
        }
    }

    @Override
    public Optional<CatalogLock.Factory> lockFactory() {
        return lockEnabled()
                ? Optional.of(HiveCatalogLock.createFactory(hiveConf, clientClassName))
                : Optional.empty();
    }

    private boolean lockEnabled() {
        return Boolean.parseBoolean(
                hiveConf.get(LOCK_ENABLED.key(), LOCK_ENABLED.defaultValue().toString()));
    }

    @Override
    public List<String> listDatabases() {
        try {
            return client.getAllDatabases();
        } catch (TException e) {
            throw new RuntimeException("Failed to list all databases", e);
        }
    }

    @Override
    public boolean databaseExists(String databaseName) {
        try {
            client.getDatabase(databaseName);
            return true;
        } catch (NoSuchObjectException e) {
            return false;
        } catch (TException e) {
            throw new RuntimeException(
                    "Failed to determine if database " + databaseName + " exists", e);
        }
    }

    @Override
    public void createDatabase(String name, boolean ignoreIfExists)
            throws DatabaseAlreadyExistException {
        try {
            client.createDatabase(convertToDatabase(name));
        } catch (AlreadyExistsException e) {
            if (!ignoreIfExists) {
                throw new DatabaseAlreadyExistException(name, e);
            }
        } catch (TException e) {
            throw new RuntimeException("Failed to create database " + name, e);
        }
    }

    @Override
    public void dropDatabase(String name, boolean ignoreIfNotExists, boolean cascade)
            throws DatabaseNotExistException, DatabaseNotEmptyException {
        try {
            if (!cascade && client.getAllTables(name).size() > 0) {
                throw new DatabaseNotEmptyException(name);
            }
            client.dropDatabase(name, true, false, true);
        } catch (NoSuchObjectException | UnknownDBException e) {
            if (!ignoreIfNotExists) {
                throw new DatabaseNotExistException(name, e);
            }
        } catch (TException e) {
            throw new RuntimeException("Failed to drop database " + name, e);
        }
    }

    @Override
    public List<String> listTables(String databaseName) throws DatabaseNotExistException {
        try {
            return client.getAllTables(databaseName).stream()
                    .filter(
                            tableName ->
                                    tableStoreTableExists(
                                            new Identifier(databaseName, tableName), false))
                    .collect(Collectors.toList());
        } catch (UnknownDBException e) {
            throw new DatabaseNotExistException(databaseName, e);
        } catch (TException e) {
            throw new RuntimeException("Failed to list all tables in database " + databaseName, e);
        }
    }

    @Override
    public TableSchema getTableSchema(Identifier identifier) throws TableNotExistException {
        if (!tableStoreTableExists(identifier)) {
            throw new TableNotExistException(identifier);
        }
        Path tableLocation = getTableLocation(identifier);
        return new SchemaManager(fileIO, tableLocation)
                .latest()
                .orElseThrow(
                        () -> new RuntimeException("There is no table stored in " + tableLocation));
    }

    @Override
    public boolean tableExists(Identifier identifier) {
        return tableStoreTableExists(identifier);
    }

    @Override
    public void dropTable(Identifier identifier, boolean ignoreIfNotExists)
            throws TableNotExistException {
        if (!tableStoreTableExists(identifier)) {
            if (ignoreIfNotExists) {
                return;
            } else {
                throw new TableNotExistException(identifier);
            }
        }

        try {
            client.dropTable(
                    identifier.getDatabaseName(), identifier.getObjectName(), true, false, true);
        } catch (TException e) {
            throw new RuntimeException("Failed to drop table " + identifier.getFullName(), e);
        }
    }

    @Override
    public void createTable(
            Identifier identifier, UpdateSchema updateSchema, boolean ignoreIfExists)
            throws TableAlreadyExistException, DatabaseNotExistException {
        String databaseName = identifier.getDatabaseName();
        if (!databaseExists(databaseName)) {
            throw new DatabaseNotExistException(databaseName);
        }
        if (tableExists(identifier)) {
            if (ignoreIfExists) {
                return;
            } else {
                throw new TableAlreadyExistException(identifier);
            }
        }

        checkFieldNamesUpperCase(updateSchema.rowType().getFieldNames());
        // first commit changes to underlying files
        // if changes on Hive fails there is no harm to perform the same changes to files again
        TableSchema schema;
        try {
            schema = schemaManager(identifier).commitNewVersion(updateSchema);
        } catch (Exception e) {
            throw new RuntimeException(
                    "Failed to commit changes of table "
                            + identifier.getFullName()
                            + " to underlying files",
                    e);
        }
        Table table = newHmsTable(identifier);
        updateHmsTable(table, identifier, schema);
        try {
            client.createTable(table);
        } catch (TException e) {
            throw new RuntimeException("Failed to create table " + identifier.getFullName(), e);
        }
    }

    @Override
    public void alterTable(
            Identifier identifier, List<SchemaChange> changes, boolean ignoreIfNotExists)
            throws TableNotExistException {
        if (!tableStoreTableExists(identifier)) {
            if (ignoreIfNotExists) {
                return;
            } else {
                throw new TableNotExistException(identifier);
            }
        }

        try {
            // first commit changes to underlying files
            TableSchema schema = schemaManager(identifier).commitChanges(changes);

            // sync to hive hms
            Table table = client.getTable(identifier.getDatabaseName(), identifier.getObjectName());
            updateHmsTable(table, identifier, schema);
            client.alter_table(identifier.getDatabaseName(), identifier.getObjectName(), table);
        } catch (Exception e) {
            throw new RuntimeException(e);
        }
    }

    @Override
    public void close() throws Exception {
        client.close();
    }

    @Override
    protected String warehouse() {
        return hiveConf.get(HiveConf.ConfVars.METASTOREWAREHOUSE.varname);
    }

    private void checkIdentifierUpperCase(Identifier identifier) {
        checkState(
                identifier.getDatabaseName().equals(identifier.getDatabaseName().toLowerCase()),
                String.format(
                        "Database name[%s] cannot contain upper case",
                        identifier.getDatabaseName()));
        checkState(
                identifier.getObjectName().equals(identifier.getObjectName().toLowerCase()),
                String.format(
                        "Table name[%s] cannot contain upper case", identifier.getObjectName()));
    }

    private void checkFieldNamesUpperCase(List<String> fieldNames) {
        List<String> illegalFieldNames =
                fieldNames.stream()
                        .filter(f -> !f.equals(f.toLowerCase()))
                        .collect(Collectors.toList());
        checkState(
                illegalFieldNames.isEmpty(),
                String.format("Field names %s cannot contain upper case", illegalFieldNames));
    }

    private Database convertToDatabase(String name) {
        Database database = new Database();
        database.setName(name);
        database.setLocationUri(databasePath(name).toString());
        return database;
    }

    private Table newHmsTable(Identifier identifier) {
        long currentTimeMillis = System.currentTimeMillis();
        final TableType tableType = hiveConf.getEnum(TABLE_TYPE.key(), TableType.MANAGED);
        Table table =
                new Table(
                        identifier.getObjectName(),
                        identifier.getDatabaseName(),
                        // current linux user
                        System.getProperty("user.name"),
                        (int) (currentTimeMillis / 1000),
                        (int) (currentTimeMillis / 1000),
                        Integer.MAX_VALUE,
                        null,
                        Collections.emptyList(),
                        new HashMap<>(),
                        null,
                        null,
                        tableType.toString());
        table.getParameters()
                .put(hive_metastoreConstants.META_TABLE_STORAGE, STORAGE_HANDLER_CLASS_NAME);
        if (TableType.EXTERNAL.equals(tableType)) {
            table.getParameters().put("EXTERNAL", "TRUE");
        }
        return table;
    }

    private void updateHmsTable(Table table, Identifier identifier, TableSchema schema) {
        StorageDescriptor sd = convertToStorageDescriptor(identifier, schema);
        table.setSd(sd);
    }

    private StorageDescriptor convertToStorageDescriptor(
            Identifier identifier, TableSchema schema) {
        StorageDescriptor sd = new StorageDescriptor();

        sd.setCols(
                schema.fields().stream()
                        .map(this::convertToFieldSchema)
                        .collect(Collectors.toList()));
        sd.setLocation(super.getTableLocation(identifier).toString());

        sd.setInputFormat(INPUT_FORMAT_CLASS_NAME);
        sd.setOutputFormat(OUTPUT_FORMAT_CLASS_NAME);

        SerDeInfo serDeInfo = new SerDeInfo();
        serDeInfo.setParameters(new HashMap<>());
        serDeInfo.setSerializationLib(SERDE_CLASS_NAME);
        sd.setSerdeInfo(serDeInfo);

        return sd;
    }

    private FieldSchema convertToFieldSchema(DataField dataField) {
        return new FieldSchema(
                dataField.name(),
                HiveTypeUtils.logicalTypeToTypeInfo(dataField.type()).getTypeName(),
                dataField.description());
    }

    private boolean tableStoreTableExists(Identifier identifier) {
        return tableStoreTableExists(identifier, true);
    }

    private boolean tableStoreTableExists(Identifier identifier, boolean throwException) {
        Table table;
        try {
            table = client.getTable(identifier.getDatabaseName(), identifier.getObjectName());
        } catch (NoSuchObjectException e) {
            return false;
        } catch (TException e) {
            throw new RuntimeException(
                    "Cannot determine if table "
                            + identifier.getFullName()
                            + " is a table store table.",
                    e);
        }

        if (!INPUT_FORMAT_CLASS_NAME.equals(table.getSd().getInputFormat())
                || !OUTPUT_FORMAT_CLASS_NAME.equals(table.getSd().getOutputFormat())) {
            if (throwException) {
                throw new IllegalArgumentException(
                        "Table "
                                + identifier.getFullName()
                                + " is not a table store table. It's input format is "
                                + table.getSd().getInputFormat()
                                + " and its output format is "
                                + table.getSd().getOutputFormat());
            } else {
                return false;
            }
        }
        return true;
    }

    private SchemaManager schemaManager(Identifier identifier) {
        checkIdentifierUpperCase(identifier);
<<<<<<< HEAD
        return new SchemaManager(super.getTableLocation(identifier)).withLock(lock(identifier));
=======
        return new SchemaManager(fileIO, getTableLocation(identifier)).withLock(lock(identifier));
>>>>>>> b19efb2d
    }

    private Lock lock(Identifier identifier) {
        if (!lockEnabled()) {
            return new Lock.EmptyLock();
        }

        HiveCatalogLock lock =
                new HiveCatalogLock(client, checkMaxSleep(hiveConf), acquireTimeout(hiveConf));
        return Lock.fromCatalog(lock, identifier);
    }

    static IMetaStoreClient createClient(HiveConf hiveConf, String clientClassName) {
        IMetaStoreClient client;
        try {
            client =
                    RetryingMetaStoreClient.getProxy(
                            hiveConf,
                            tbl -> null,
                            new ConcurrentHashMap<>(),
                            clientClassName,
                            true);
        } catch (MetaException e) {
            throw new RuntimeException(e);
        }
        return StringUtils.isNullOrWhitespaceOnly(
                        hiveConf.get(HiveConf.ConfVars.METASTOREURIS.varname))
                ? client
                : HiveMetaStoreClient.newSynchronizedClient(client);
    }
}<|MERGE_RESOLUTION|>--- conflicted
+++ resolved
@@ -412,11 +412,7 @@
 
     private SchemaManager schemaManager(Identifier identifier) {
         checkIdentifierUpperCase(identifier);
-<<<<<<< HEAD
-        return new SchemaManager(super.getTableLocation(identifier)).withLock(lock(identifier));
-=======
-        return new SchemaManager(fileIO, getTableLocation(identifier)).withLock(lock(identifier));
->>>>>>> b19efb2d
+        return new SchemaManager(fileIO, super.getTableLocation(identifier)).withLock(lock(identifier));
     }
 
     private Lock lock(Identifier identifier) {
